--- conflicted
+++ resolved
@@ -57,7 +57,7 @@
 		oktotestPhrasePattern = Pattern.compile(trigger.getDescriptor().getOkToTestPhrase());
 		builds = new HashSet<GhprbBuild>();
 	}
-	
+
 	public void check(Map<Integer,GhprbPullRequest> pulls){
 		if(repo == null) try {
 				repo = gh.getRepository(reponame); //TODO: potential NPE
@@ -88,19 +88,19 @@
 			pull.check(pr,this);
 			closedPulls.remove(id);
 		}
-		
+
 		removeClosed(closedPulls, pulls);
 		checkBuilds();
 	}
-	
+
 	private void removeClosed(Set<Integer> closedPulls, Map<Integer,GhprbPullRequest> pulls) {
 		if(closedPulls.isEmpty()) return;
-		
+
 		for(Integer id : closedPulls){
 			pulls.remove(id);
 		}
 	}
-	
+
 	private void checkBuilds(){
 		Iterator<GhprbBuild> it = builds.iterator();
 		while(it.hasNext()){
@@ -144,23 +144,23 @@
 		}
 		return false;
 	}
-	
+
 	public boolean isWhitelisted(String username){
 		return trigger.whitelisted.contains(username) || trigger.admins.contains(username) || isInẂhitelistedOrganisation(username);
 	}
-	
+
 	public boolean isAdmin(String username){
 		return trigger.admins.contains(username);
 	}
-	
+
 	public boolean isRetestPhrase(String comment){
 		return retestPhrasePattern.matcher(comment).matches();
 	}
-	
+
 	public boolean isWhitelistPhrase(String comment){
 		return whitelistPhrasePattern.matcher(comment).matches();
 	}
-	
+
 	public boolean isOktotestPhrase(String comment){
 		return oktotestPhrasePattern.matcher(comment).matches();
 	}
@@ -173,11 +173,7 @@
 	}
 
 	public void addWhitelist(String author) {
-<<<<<<< HEAD
 		Logger.getLogger(GhprbRepo.class.getName()).log(Level.INFO, "Adding {0} to whitelist", author);
-=======
-		Logger.getLogger(GhprbRepo.class.getName()).log(Level.INFO, "Adding " + author + " to whitelist.");
->>>>>>> 00093c9b
 		trigger.whitelist = trigger.whitelist + " " + author;
 		trigger.whitelisted.add(author);
 		trigger.changed = true;
